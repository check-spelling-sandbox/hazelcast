package com.hazelcast.queue;

import com.hazelcast.core.IQueue;
import com.hazelcast.monitor.LocalQueueStats;
import com.hazelcast.test.HazelcastParallelClassRunner;
import com.hazelcast.test.annotation.QuickTest;
import org.junit.Ignore;
import org.junit.Test;
import org.junit.experimental.categories.Category;
import org.junit.runner.RunWith;
import static org.junit.Assert.assertEquals;

@RunWith(HazelcastParallelClassRunner.class)
@Category(QuickTest.class)
public class QueueStatisticsTest extends AbstractQueueTest {

    //todo: can you clean this up in multiple smaller tests?
    // and there is a lot more statistics to be tested.

    @Test
<<<<<<< HEAD
    public void testQueueStats_ItemCount() {
        IQueue queue = newQueue();
        int items = 20;
        for (int i = 0; i < items; i++) {
            queue.offer("item" + i);
=======
    @Ignore
    public void testQueueStats() {
        TestHazelcastInstanceFactory factory = createHazelcastInstanceFactory(2);
        final String name = randomString();

        HazelcastInstance ins1 = factory.newHazelcastInstance();
        final int items = 20;
        IQueue q1 = ins1.getQueue(name);
        for (int i = 0; i < items / 2; i++) {
            q1.offer("item" + i);
        }

        HazelcastInstance ins2 = factory.newHazelcastInstance();
        IQueue q2 = ins2.getQueue(name);
        for (int i = 0; i < items / 2; i++) {
            q2.offer("item" + i);
        }

        LocalQueueStats stats1 = ins1.getQueue(name).getLocalQueueStats();
        LocalQueueStats stats2 = ins2.getQueue(name).getLocalQueueStats();

        assertTrue(stats1.getOwnedItemCount() == items || stats2.getOwnedItemCount() == items);
        assertFalse(stats1.getOwnedItemCount() == items && stats2.getOwnedItemCount() == items);

        if (stats1.getOwnedItemCount() == items) {
            assertEquals(items, stats2.getBackupItemCount());
            assertEquals(0, stats1.getBackupItemCount());
        } else {
            assertEquals(items, stats1.getBackupItemCount());
            assertEquals(0, stats2.getBackupItemCount());
>>>>>>> 7610f4fe
        }
        LocalQueueStats stats = queue.getLocalQueueStats();
        assertEquals(20,stats.getOwnedItemCount());
        assertEquals(0,stats.getBackupItemCount());
    }

}<|MERGE_RESOLUTION|>--- conflicted
+++ resolved
@@ -4,10 +4,10 @@
 import com.hazelcast.monitor.LocalQueueStats;
 import com.hazelcast.test.HazelcastParallelClassRunner;
 import com.hazelcast.test.annotation.QuickTest;
-import org.junit.Ignore;
 import org.junit.Test;
 import org.junit.experimental.categories.Category;
 import org.junit.runner.RunWith;
+
 import static org.junit.Assert.assertEquals;
 
 @RunWith(HazelcastParallelClassRunner.class)
@@ -18,48 +18,14 @@
     // and there is a lot more statistics to be tested.
 
     @Test
-<<<<<<< HEAD
     public void testQueueStats_ItemCount() {
         IQueue queue = newQueue();
         int items = 20;
         for (int i = 0; i < items; i++) {
             queue.offer("item" + i);
-=======
-    @Ignore
-    public void testQueueStats() {
-        TestHazelcastInstanceFactory factory = createHazelcastInstanceFactory(2);
-        final String name = randomString();
-
-        HazelcastInstance ins1 = factory.newHazelcastInstance();
-        final int items = 20;
-        IQueue q1 = ins1.getQueue(name);
-        for (int i = 0; i < items / 2; i++) {
-            q1.offer("item" + i);
-        }
-
-        HazelcastInstance ins2 = factory.newHazelcastInstance();
-        IQueue q2 = ins2.getQueue(name);
-        for (int i = 0; i < items / 2; i++) {
-            q2.offer("item" + i);
-        }
-
-        LocalQueueStats stats1 = ins1.getQueue(name).getLocalQueueStats();
-        LocalQueueStats stats2 = ins2.getQueue(name).getLocalQueueStats();
-
-        assertTrue(stats1.getOwnedItemCount() == items || stats2.getOwnedItemCount() == items);
-        assertFalse(stats1.getOwnedItemCount() == items && stats2.getOwnedItemCount() == items);
-
-        if (stats1.getOwnedItemCount() == items) {
-            assertEquals(items, stats2.getBackupItemCount());
-            assertEquals(0, stats1.getBackupItemCount());
-        } else {
-            assertEquals(items, stats1.getBackupItemCount());
-            assertEquals(0, stats2.getBackupItemCount());
->>>>>>> 7610f4fe
         }
         LocalQueueStats stats = queue.getLocalQueueStats();
-        assertEquals(20,stats.getOwnedItemCount());
-        assertEquals(0,stats.getBackupItemCount());
+        assertEquals(20, stats.getOwnedItemCount());
+        assertEquals(0, stats.getBackupItemCount());
     }
-
 }