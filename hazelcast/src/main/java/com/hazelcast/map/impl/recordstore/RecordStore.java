--- conflicted
+++ resolved
@@ -119,14 +119,9 @@
     boolean setTtl(Data key, long ttl);
 
     /**
-<<<<<<< HEAD
      * Checks whether ttl or maxIdle are set on the record.
      * @param record the record to be checked
      * @return {@code true} if ttl or maxIdle are defined on the {@code record}, otherwise {@code false}.
-=======
-     * Similar to {@link RecordStore#remove(Data, CallerProvenance)}
-     * except removeBackup doesn't touch mapstore since it does not return previous value.
->>>>>>> b6c070ad
      */
     boolean isTtlOrMaxIdleDefined(Record record);
 
@@ -140,10 +135,10 @@
     void accessRecord(Record record, long now);
 
 
-        /**
-         * Similar to {@link RecordStore##remove(Data, CallerProvenance)}
-         * except removeBackup doesn't touch mapstore since it does not return previous value.
-        */
+    /**
+     * Similar to {@link RecordStore#remove(Data, CallerProvenance)}
+     * except removeBackup doesn't touch mapstore since it does not return previous value.
+     */
     void removeBackup(Data dataKey, CallerProvenance provenance);
 
     /**
@@ -410,11 +405,11 @@
     R getOrNullIfExpired(R record, long now, boolean backup);
 
 
-        /**
-         * Evicts entries from this record-store.
-         *
-         * @param excludedKey this key has lowest priority to be selected for eviction
-         */
+   /**
+     * Evicts entries from this record-store.
+     *
+     * @param excludedKey this key has lowest priority to be selected for eviction
+     */
     void evictEntries(Data excludedKey);
 
     /**
