/*
 * Copyright (c) 2008-2013, Hazelcast, Inc. All Rights Reserved.
 *
 * Licensed under the Apache License, Version 2.0 (the "License");
 * you may not use this file except in compliance with the License.
 * You may obtain a copy of the License at
 *
 * http://www.apache.org/licenses/LICENSE-2.0
 *
 * Unless required by applicable law or agreed to in writing, software
 * distributed under the License is distributed on an "AS IS" BASIS,
 * WITHOUT WARRANTIES OR CONDITIONS OF ANY KIND, either express or implied.
 * See the License for the specific language governing permissions and
 * limitations under the License.
 */

package com.hazelcast.map;

import com.hazelcast.concurrent.lock.LockService;
import com.hazelcast.concurrent.lock.LockStore;
import com.hazelcast.core.EntryView;
import com.hazelcast.map.mapstore.MapDataStore;
import com.hazelcast.map.merge.MapMergePolicy;
import com.hazelcast.map.record.Record;
import com.hazelcast.nio.serialization.Data;
import com.hazelcast.query.impl.IndexService;
import com.hazelcast.spi.DefaultObjectNamespace;
import com.hazelcast.spi.NodeEngine;
import com.hazelcast.spi.exception.RetryableHazelcastException;
import com.hazelcast.util.ExceptionUtil;

import java.util.AbstractMap;
import java.util.ArrayList;
import java.util.Collection;
import java.util.Collections;
import java.util.HashMap;
import java.util.HashSet;
import java.util.Iterator;
import java.util.List;
import java.util.Map;
import java.util.Set;

/**
 * Default implementation of record-store.
 */
public class DefaultRecordStore extends AbstractEvictableRecordStore implements RecordStore {

    private final LockStore lockStore;
    private final MapDataStore<Data, Object> mapDataStore;
    private final RecordStoreLoader recordStoreLoader;

    public DefaultRecordStore(MapContainer mapContainer, int partitionId) {
        super(mapContainer, partitionId);
        this.lockStore = createLockStore();
        this.mapDataStore
                = mapContainer.getMapStoreManager().getMapDataStore(partitionId);
        this.recordStoreLoader = createRecordStoreLoader();
        this.recordStoreLoader.loadAllKeys();
    }

    @Override
    public boolean isLoaded() {
        return recordStoreLoader.isLoaded();
    }

    @Override
    public void setLoaded(boolean loaded) {
        recordStoreLoader.setLoaded(loaded);
    }

    @Override
    public void checkIfLoaded() {
        Throwable throwable = null;
        final RecordStoreLoader recordStoreLoader = this.recordStoreLoader;
        final Throwable exception = recordStoreLoader.getExceptionOrNull();
        if (exception == null && !recordStoreLoader.isLoaded()) {
            throwable = new RetryableHazelcastException("Map is not ready!!!");
        } else if (exception != null) {
            throwable = exception;
        }
        if (throwable != null) {
            throw ExceptionUtil.rethrow(throwable);
        }
    }

    @Override
    public void flush() {
        final Collection<Data> processedKeys = mapDataStore.flush();
        for (Data key : processedKeys) {
            final Record record = getRecordOrNull(key, false);
            if (record != null) {
                record.onStore();
            }
        }
    }

    @Override
    public Record getRecord(Data key) {
        return records.get(key);
    }

    @Override
    public void putRecord(Data key, Record record) {
        final long now = getNow();
        final Record existingRecord = records.put(key, record);
        updateSizeEstimator(-calculateRecordHeapCost(existingRecord));
        updateSizeEstimator(calculateRecordHeapCost(record));
        evictEntries(now, true);
    }

    @Override
    public Record putBackup(Data key, Object value) {
        return putBackup(key, value, DEFAULT_TTL);
    }

    /**
     * @param key   the key to be processed.
     * @param value the value to be processed.
     * @param ttl   milliseconds. Check out {@link com.hazelcast.map.proxy.MapProxySupport#putInternal}
     * @return previous record if exists otherwise null.
     */
    @Override
    public Record putBackup(Data key, Object value, long ttl) {
        final long now = getNow();
        markRecordStoreExpirable(ttl);

        Record record = getRecordOrNull(key, true);
        if (record == null) {
            record = createRecord(key, value, ttl, now);
            records.put(key, record);
            updateSizeEstimator(calculateRecordHeapCost(record));
        } else {
            updateSizeEstimator(-calculateRecordHeapCost(record));
            setRecordValue(record, value, now);
            updateSizeEstimator(calculateRecordHeapCost(record));
        }
        evictEntries(now, true);
        mapDataStore.addBackup(key, value, now);
        return record;
    }

    @Override
    public void deleteRecord(Data key) {
        Record record = records.remove(key);
        if (record != null) {
            record.invalidate();
        }
    }

    @Override
    public Iterator<Record> iterator() {
        return new ReadOnlyRecordIterator(records.values());
    }

    @Override
    public Iterator<Record> loadAwareIterator() {
        checkIfLoaded();
        return iterator();
    }

    @Override
    public Map<Data, Record> getRecordMap() {
        return records;
    }


    @Override
    public void clearPartition() {
        final NodeEngine nodeEngine = mapServiceContext.getNodeEngine();
        final LockService lockService = nodeEngine.getSharedService(LockService.SERVICE_NAME);
        if (lockService != null) {
            final DefaultObjectNamespace namespace = new DefaultObjectNamespace(MapService.SERVICE_NAME, name);
            lockService.clearLockStore(partitionId, namespace);
        }
        final IndexService indexService = mapContainer.getIndexService();
        if (indexService.hasIndex()) {
            for (Data key : records.keySet()) {
                indexService.removeEntryIndex(key);
            }
        }
        clearRecordsMap(Collections.<Data, Record>emptyMap());
        resetSizeEstimator();
        resetAccessSequenceNumber();
        mapDataStore.reset();
    }

    /**
     * Size may not give precise size at a specific moment
     * due to the expiration logic. But eventually, it should be correct.
     *
     * @return record store size.
     */
    @Override
    public int size() {
        // do not add checkIfLoaded(), size() is also used internally
        return records.size();
    }

    @Override
    public boolean isEmpty() {
        checkIfLoaded();
        return records.isEmpty();
    }


    @Override
    public boolean containsValue(Object value) {
        checkIfLoaded();
        final long now = getNow();
        for (Record record : records.values()) {
            if (getOrNullIfExpired(record, false) == null) {
                continue;
            }
            if (mapServiceContext.compare(name, value, record.getValue())) {
                return true;
            }
        }
        postReadCleanUp(now, false);
        return false;
    }

    @Override
    public boolean txnLock(Data key, String caller, long threadId, long ttl) {
        checkIfLoaded();
        return lockStore != null && lockStore.txnLock(key, caller, threadId, ttl);
    }

    @Override
    public boolean extendLock(Data key, String caller, long threadId, long ttl) {
        checkIfLoaded();
        return lockStore != null && lockStore.extendLeaseTime(key, caller, threadId, ttl);
    }

    @Override
    public boolean unlock(Data key, String caller, long threadId) {
        checkIfLoaded();
        return lockStore != null && lockStore.unlock(key, caller, threadId);
    }

    @Override
    public boolean forceUnlock(Data dataKey) {
        return lockStore != null && lockStore.forceUnlock(dataKey);
    }

    @Override
    public boolean isLocked(Data dataKey) {
        return lockStore != null && lockStore.isLocked(dataKey);
    }

    @Override
    public boolean canAcquireLock(Data key, String caller, long threadId) {
        return lockStore == null || lockStore.canAcquireLock(key, caller, threadId);
    }

    @Override
    public String getLockOwnerInfo(Data key) {
        return lockStore != null ? lockStore.getOwnerInfo(key) : null;
    }

    @Override
    public Set<Map.Entry<Data, Data>> entrySetData() {
        checkIfLoaded();
        Map<Data, Data> temp = new HashMap<Data, Data>(records.size());
        for (Record record : records.values()) {
            record = getOrNullIfExpired(record, false);
            if (record == null) {
                continue;
            }
            final Data key = record.getKey();
            final Data value = toData(record.getValue());
            temp.put(key, value);
        }

        return temp.entrySet();
    }

    @Override
    public Map.Entry<Data, Object> getMapEntry(Data key) {
        checkIfLoaded();
        Record record = getRecordOrNull(key, false);
        if (record == null) {
            record = loadRecordOrNull(key, false);
        } else {
            accessRecord(record);
        }
        final Object value = record != null ? record.getValue() : null;
        return new AbstractMap.SimpleImmutableEntry<Data, Object>(key, value);
    }


    // TODO Does it need to load from store on backup?
    @Override
    public Map.Entry<Data, Object> getMapEntryForBackup(Data dataKey) {
        checkIfLoaded();
        Record record = getRecordOrNull(dataKey, true);
        if (record == null) {
            record = loadRecordOrNull(dataKey, true);
        } else {
            accessRecord(record);
        }
        final Object data = record != null ? record.getValue() : null;
        return new AbstractMap.SimpleImmutableEntry<Data, Object>(dataKey, data);
    }

    private Record loadRecordOrNull(Data key, boolean backup) {
        Record record = null;
        final Object value = mapDataStore.load(key);
        if (value != null) {
            record = createRecord(key, value, getNow());
            records.put(key, record);
            if (!backup) {
                saveIndex(record);
            }
            updateSizeEstimator(calculateRecordHeapCost(record));
        }
        return record;
    }

    @Override
    public Set<Data> keySet() {
        checkIfLoaded();
        Set<Data> keySet = new HashSet<Data>(records.size());
        for (Record record : records.values()) {
            record = getOrNullIfExpired(record, false);
            if (record == null) {
                continue;
            }
            keySet.add(record.getKey());
        }
        return keySet;
    }

    @Override
    public Collection<Data> valuesData() {
        checkIfLoaded();
        Collection<Data> values = new ArrayList<Data>(records.size());
        for (Record record : records.values()) {
            record = getOrNullIfExpired(record, false);
            if (record == null) {
                continue;
            }
            values.add(toData(record.getValue()));
        }
        return values;
    }

    @Override
    public int clear() {
        checkIfLoaded();
        resetSizeEstimator();
        final Collection<Data> lockedKeys = lockStore != null ? lockStore.getLockedKeys() : Collections.<Data>emptySet();
        final Map<Data, Record> lockedRecords = new HashMap<Data, Record>(lockedKeys.size());
        // Locked records should not be removed!
        for (Data key : lockedKeys) {
            Record record = getRecordOrNull(key, false);
            if (record != null) {
                lockedRecords.put(key, record);
                updateSizeEstimator(calculateRecordHeapCost(record));
            }
        }
        Set<Data> keysToDelete = records.keySet();
        keysToDelete.removeAll(lockedRecords.keySet());

        mapDataStore.removeAll(keysToDelete);

        int numOfClearedEntries = keysToDelete.size();
        removeIndex(keysToDelete);

        clearRecordsMap(lockedRecords);
        resetAccessSequenceNumber();
        mapDataStore.reset();
        return numOfClearedEntries;
    }

    @Override
    public void reset() {
        checkIfLoaded();

        clearRecordsMap(Collections.<Data, Record>emptyMap());
        resetSizeEstimator();
        resetAccessSequenceNumber();
        mapDataStore.reset();
    }


    @Override
    public Object evict(Data key, boolean backup) {
        checkIfLoaded();
        return evictInternal(key, backup);
    }

    @Override
    Object evictInternal(Data key, boolean backup) {
        Record record = records.get(key);
        Object value = null;
        if (record != null) {
            value = record.getValue();
            final long lastUpdateTime = record.getLastUpdateTime();
            mapDataStore.flush(key, value, lastUpdateTime, backup);
            if (!backup) {
                mapServiceContext.interceptRemove(name, value);
            }
            updateSizeEstimator(-calculateRecordHeapCost(record));
            deleteRecord(key);
            removeIndex(key);
        }
        return value;
    }

    @Override
    public int evictAll(boolean backup) {
        checkIfLoaded();

        final int sizeBeforeEviction = size();
        resetSizeEstimator();
        resetAccessSequenceNumber();

        Map<Data, Record> recordsToPreserve = getLockedRecords(backup);
        updateSizeEstimator(calculateRecordHeapCost(recordsToPreserve.values()));

        flush(recordsToPreserve, backup);
        removeIndexByPreservingKeys(records.keySet(), recordsToPreserve.keySet());
        clearRecordsMap(recordsToPreserve);

        final int numberOfEvictedEntries = sizeBeforeEviction - recordsToPreserve.size();
        return numberOfEvictedEntries;
    }

    /**
     * Flushes evicted records to map store.
     *
     * @param excludeRecords Records which should not be flushed.
     * @param backup         <code>true</code> if backup, false otherwise.
     */
    private void flush(Map<Data, Record> excludeRecords, boolean backup) {
        Iterator<Record> iterator = records.values().iterator();
        while (iterator.hasNext()) {
            Record record = iterator.next();
            if (excludeRecords == null || !excludeRecords.containsKey(record.getKey())) {
                final Data key = record.getKey();
                final long lastUpdateTime = record.getLastUpdateTime();
                mapDataStore.flush(key, record.getValue(), lastUpdateTime, backup);
            }
        }
    }

    /**
     * Returns locked records.
     *
     * @return map of locked records.
     */
    private Map<Data, Record> getLockedRecords(boolean backup) {
        if (lockStore == null) {
            return Collections.emptyMap();
        }
        final Collection<Data> lockedKeys = lockStore.getLockedKeys();
        if (lockedKeys.isEmpty()) {
            return Collections.emptyMap();
        }
        final Map<Data, Record> lockedRecords = new HashMap<Data, Record>(lockedKeys.size());
        // Locked records should not be removed!
        for (Data key : lockedKeys) {
            Record record = getRecordOrNull(key, backup);
            if (record != null) {
                lockedRecords.put(key, record);
            }
        }
        return lockedRecords;
    }

    @Override
    public void removeBackup(Data key) {
        final long now = getNow();

        final Record record = getRecordOrNull(key, true);
        if (record == null) {
            return;
        }
        // reduce size
        updateSizeEstimator(-calculateRecordHeapCost(record));
        deleteRecord(key);
        evictEntries(now, true);
        mapDataStore.removeBackup(key, now);
    }

    @Override
    public Object remove(Data key) {
        checkIfLoaded();
        final long now = getNow();

        final Record record = getRecordOrNull(key, false);
        Object oldValue;
        if (record == null) {
            oldValue = mapDataStore.load(key);
            if (oldValue != null) {
                removeIndex(key);
                mapDataStore.remove(key, now);
            }
        } else {
            oldValue = removeRecord(key, record, now);
        }
        evictEntries(now, false);
        return oldValue;
    }

    @Override
    public boolean remove(Data key, Object testValue) {
        checkIfLoaded();
        final long now = getNow();

        Record record = getRecordOrNull(key, false);
        Object oldValue;
        boolean removed = false;
        if (record == null) {
            oldValue = mapDataStore.load(key);
            if (oldValue == null) {
                return false;
            }
        } else {
            oldValue = record.getValue();
        }
        if (mapServiceContext.compare(name, testValue, oldValue)) {
            mapServiceContext.interceptRemove(name, oldValue);
            removeIndex(key);
            mapDataStore.remove(key, now);
            onStore(record);
            // reduce size
            updateSizeEstimator(-calculateRecordHeapCost(record));
            deleteRecord(key);
            removed = true;
        }
        evictEntries(now, false);
        return removed;
    }

    @Override
    public boolean delete(Data key) {
        checkIfLoaded();
        final long now = getNow();

        Record record = getRecordOrNull(key, false);
        if (record == null) {
            removeIndex(key);
            mapDataStore.remove(key, now);
        } else {
            return removeRecord(key, record, now) != null;
        }
        evictEntries(now, false);
        return false;
    }

    @Override
    public Object get(Data key, boolean backup) {
        checkIfLoaded();
        long now = getNow();

        Record record = getRecordOrNull(key, backup);
        if (record == null) {
            record = loadRecordOrNull(key, backup);
        } else {
            accessRecord(record, now);
        }
        Object value = record == null ? null : record.getValue();
        value = mapServiceContext.interceptGet(name, value);

        postReadCleanUp(now, false);
        return value;
    }


    @Override
    public MapEntrySet getAll(Set<Data> keys) {
        checkIfLoaded();
        final long now = getNow();

        final MapEntrySet mapEntrySet = new MapEntrySet();

        final Iterator<Data> iterator = keys.iterator();
        while (iterator.hasNext()) {
            final Data key = iterator.next();
            Record record = getRecordOrNull(key, false);
            if (record != null) {
                addMapEntrySet(record.getKey(), record.getValue(), mapEntrySet);
                accessRecord(record);
                iterator.remove();
            }
        }
        addMapEntrySet(mapDataStore.loadAll(keys), mapEntrySet);
        postReadCleanUp(now, false);
        return mapEntrySet;
    }

    private void addMapEntrySet(Object key, Object value, MapEntrySet mapEntrySet) {
        if (key == null || value == null) {
            return;
        }
        final Data dataKey = mapServiceContext.toData(key);
        final Data dataValue = mapServiceContext.toData(value);
        mapEntrySet.add(dataKey, dataValue);
    }


    private void addMapEntrySet(Map<Object, Object> entries, MapEntrySet mapEntrySet) {
        for (Map.Entry<Object, Object> entry : entries.entrySet()) {
            addMapEntrySet(entry.getKey(), entry.getValue(), mapEntrySet);
        }
    }


    @Override
    public boolean containsKey(Data key) {
        checkIfLoaded();
        final long now = getNow();

        Record record = getRecordOrNull(key, false);
        if (record == null) {
            Object value = mapDataStore.load(key);
            if (value != null) {
                record = createRecord(key, value, now);
                records.put(key, record);
                updateSizeEstimator(calculateRecordHeapCost(record));
            }
        }
        boolean contains = record != null;
        if (contains) {
            accessRecord(record, now);
        }

        postReadCleanUp(now, false);
        return contains;
    }

    @Override
    public void put(Map.Entry<Data, Object> entry) {
        checkIfLoaded();
        final long now = getNow();

        Data key = entry.getKey();
        Object value = entry.getValue();
        Record record = getRecordOrNull(key, false);
        if (record == null) {
            value = mapServiceContext.interceptPut(name, null, value);
            value = mapDataStore.add(key, value, now);
            record = createRecord(key, value, now);
            records.put(key, record);
            // increase size.
            updateSizeEstimator(calculateRecordHeapCost(record));
            saveIndex(record);
        } else {
            final Object oldValue = record.getValue();
            value = mapServiceContext.interceptPut(name, oldValue, value);
            value = mapDataStore.add(key, value, now);
            onStore(record);
            // if key exists before, first reduce size
            updateSizeEstimator(-calculateRecordHeapCost(record));
            setRecordValue(record, value, now);
            // then increase size
            updateSizeEstimator(calculateRecordHeapCost(record));
            saveIndex(record);
        }
        evictEntries(now, false);
    }

    @Override
    public Object put(Data key, Object value, long ttl) {
        checkIfLoaded();
        final long now = getNow();
        markRecordStoreExpirable(ttl);

        Record record = getRecordOrNull(key, false);
        Object oldValue;
        if (record == null) {
            oldValue = mapDataStore.load(key);
            value = mapServiceContext.interceptPut(name, null, value);
            value = mapDataStore.add(key, value, now);
            record = createRecord(key, value, ttl, now);
            records.put(key, record);
            updateSizeEstimator(calculateRecordHeapCost(record));
            saveIndex(record);
        } else {
            oldValue = record.getValue();
            value = mapServiceContext.interceptPut(name, oldValue, value);
            value = mapDataStore.add(key, value, now);
            onStore(record);
            // if key exists before, first reduce size
            updateSizeEstimator(-calculateRecordHeapCost(record));
            setRecordValue(record, value, now);
            // then increase size.
            updateSizeEstimator(calculateRecordHeapCost(record));
            updateTtl(record, ttl);
            saveIndex(record);
        }
        evictEntries(now, false);
        return oldValue;
    }

    @Override
    public boolean set(Data key, Object value, long ttl) {
        checkIfLoaded();
        final long now = getNow();
        markRecordStoreExpirable(ttl);

        Record record = getRecordOrNull(key, false);
        boolean newRecord = false;
        if (record == null) {
            value = mapServiceContext.interceptPut(name, null, value);
            value = mapDataStore.add(key, value, now);
            record = createRecord(key, value, ttl, now);
            records.put(key, record);
            updateSizeEstimator(calculateRecordHeapCost(record));
            newRecord = true;
        } else {
            value = mapServiceContext.interceptPut(name, record.getValue(), value);
            value = mapDataStore.add(key, value, now);
            onStore(record);
            // if key exists before, first reduce size
            updateSizeEstimator(-calculateRecordHeapCost(record));
            setRecordValue(record, value, now);
            // then increase size.
            updateSizeEstimator(calculateRecordHeapCost(record));
            updateTtl(record, ttl);
        }
        saveIndex(record);
        evictEntries(now, false);
        return newRecord;
    }

    @Override
    public boolean merge(Data key, EntryView mergingEntry, MapMergePolicy mergePolicy) {
        checkIfLoaded();
        final long now = getNow();
        Record record = getRecordOrNull(key, false);
        Object newValue;
        if (record == null) {
            final Object notExistingKey = mapServiceContext.toObject(key);
            final EntryView nullEntryView = EntryViews.createNullEntryView(notExistingKey);
            newValue = mergePolicy.merge(name, mergingEntry, nullEntryView);
            if (newValue == null) {
                return false;
            }
            newValue = mapDataStore.add(key, newValue, now);
            record = createRecord(key, newValue, now);
            records.put(key, record);
            updateSizeEstimator(calculateRecordHeapCost(record));
        } else {
            Object oldValue = record.getValue();
            EntryView existingEntry = EntryViews.createLazyEntryView(record.getKey(), record.getValue(),
                    record, serializationService, mergePolicy);
            newValue = mergePolicy.merge(name, mergingEntry, existingEntry);
            // existing entry will be removed
            if (newValue == null) {
                removeIndex(key);
                mapDataStore.remove(key, now);
                onStore(record);
                // reduce size.
                updateSizeEstimator(-calculateRecordHeapCost(record));
                //remove from map & invalidate.
                deleteRecord(key);
                return true;
            }
            // same with the existing entry so no need to mapstore etc operations.
            if (mapServiceContext.compare(name, newValue, oldValue)) {
                return true;
            }
            newValue = mapDataStore.add(key, newValue, now);
            onStore(record);
            updateSizeEstimator(-calculateRecordHeapCost(record));
            recordFactory.setValue(record, newValue);
            updateSizeEstimator(calculateRecordHeapCost(record));
        }
        saveIndex(record);
        evictEntries(now, false);
        return newValue != null;
    }

    // TODO why does not replace method load data from map store if currently not available in memory.
    @Override
    public Object replace(Data key, Object update) {
        checkIfLoaded();

<<<<<<< HEAD
        Record record = getRecordOrNull(key, false);
        Object oldValue;
        if (record != null && record.getValue() != null) {
            oldValue = record.getValue();
            value = mapServiceContext.interceptPut(name, oldValue, value);
            value = mapDataStore.add(key, value, now);
            onStore(record);
            updateSizeEstimator(-calculateRecordHeapCost(record));
            setRecordValue(record, value, now);
            updateSizeEstimator(calculateRecordHeapCost(record));
        } else {
=======
        final Record record = getRecordOrNull(key, false);
        if (record == null || record.getValue() == null) {
>>>>>>> 21c4616f
            return null;
        }
        final Object oldValue = record.getValue();
        update = mapServiceContext.interceptPut(name, oldValue, update);
        final long now = getNow();
        update = mapDataStore.add(key, update, now);
        onStore(record);
        updateSizeEstimator(-calculateRecordHeapCost(record));
        setRecordValue(record, update, now);
        updateSizeEstimator(calculateRecordHeapCost(record));
        saveIndex(record);
        evictEntries(now, false);
        return oldValue;
    }

    @Override
    public boolean replace(Data key, Object expect, Object update) {
        checkIfLoaded();

<<<<<<< HEAD
        Record record = getRecordOrNull(key, false);
=======
        final Record record = getRecordOrNull(key, false);
>>>>>>> 21c4616f
        if (record == null) {
            return false;
        }
        final MapServiceContext mapServiceContext = this.mapServiceContext;
        final Object current = record.getValue();
        final String mapName = this.name;
        if (!mapServiceContext.compare(mapName, current, expect)) {
            return false;
        }
        update = mapServiceContext.interceptPut(mapName, current, update);
        final long now = getNow();
        update = mapDataStore.add(key, update, now);
        onStore(record);
        updateSizeEstimator(-calculateRecordHeapCost(record));
        setRecordValue(record, update, now);
        updateSizeEstimator(calculateRecordHeapCost(record));
        saveIndex(record);
        evictEntries(now, false);
        return true;
    }

    @Override
    public void putTransient(Data key, Object value, long ttl) {
        checkIfLoaded();
        final long now = getNow();
        markRecordStoreExpirable(ttl);

        Record record = getRecordOrNull(key, false);
        if (record == null) {
            value = mapServiceContext.interceptPut(name, null, value);
            record = createRecord(key, value, ttl, now);
            records.put(key, record);
            updateSizeEstimator(calculateRecordHeapCost(record));
        } else {
            value = mapServiceContext.interceptPut(name, record.getValue(), value);
            updateSizeEstimator(-calculateRecordHeapCost(record));
            setRecordValue(record, value, now);
            updateSizeEstimator(calculateRecordHeapCost(record));
            updateTtl(record, ttl);
        }
        saveIndex(record);
        evictEntries(now, false);
        mapDataStore.addTransient(key, now);
    }

    @Override
    public Object putFromLoad(Data key, Object value) {
        return putFromLoad(key, value, DEFAULT_TTL);
    }

    @Override
    public Object putFromLoad(Data key, Object value, long ttl) {
        final long now = getNow();
        markRecordStoreExpirable(ttl);

        Record record = getRecordOrNull(key, false);
        Object oldValue = null;
        if (record == null) {
            value = mapServiceContext.interceptPut(name, null, value);
            record = createRecord(key, value, ttl, now);
            records.put(key, record);
            updateSizeEstimator(calculateRecordHeapCost(record));
        } else {
            oldValue = record.getValue();
            value = mapServiceContext.interceptPut(name, record.getValue(), value);
            updateSizeEstimator(-calculateRecordHeapCost(record));
            setRecordValue(record, value, now);
            updateSizeEstimator(calculateRecordHeapCost(record));
            updateTtl(record, ttl);
        }
        saveIndex(record);
        evictEntries(now, false);
        return oldValue;
    }

    @Override
    public boolean tryPut(Data key, Object value, long ttl) {
        checkIfLoaded();
        final long now = getNow();
        markRecordStoreExpirable(ttl);

        Record record = getRecordOrNull(key, false);
        if (record == null) {
            value = mapServiceContext.interceptPut(name, null, value);
            value = mapDataStore.add(key, value, now);
            record = createRecord(key, value, ttl, now);
            records.put(key, record);
            updateSizeEstimator(calculateRecordHeapCost(record));
        } else {
            value = mapServiceContext.interceptPut(name, record.getValue(), value);
            value = mapDataStore.add(key, value, now);
            onStore(record);
            updateSizeEstimator(-calculateRecordHeapCost(record));
            setRecordValue(record, value, now);
            updateSizeEstimator(calculateRecordHeapCost(record));
            updateTtl(record, ttl);
        }
        saveIndex(record);
        evictEntries(now, false);
        return true;
    }

    @Override
    public Object putIfAbsent(Data key, Object value, long ttl) {
        checkIfLoaded();
        final long now = getNow();
        markRecordStoreExpirable(ttl);

        Record record = getRecordOrNull(key, false);
        Object oldValue;
        if (record == null) {
            oldValue = mapDataStore.load(key);
            if (oldValue != null) {
                record = createRecord(key, oldValue, now);
                records.put(key, record);
                updateSizeEstimator(calculateRecordHeapCost(record));
            }
        } else {
            accessRecord(record, now);
            oldValue = record.getValue();
        }
        if (oldValue == null) {
            value = mapServiceContext.interceptPut(name, null, value);
            value = mapDataStore.add(key, value, now);
            onStore(record);
            record = createRecord(key, value, ttl, now);
            records.put(key, record);
            updateSizeEstimator(calculateRecordHeapCost(record));
            updateTtl(record, ttl);
        }
        saveIndex(record);
        evictEntries(now, false);
        return oldValue;
    }


    @Override
    public void loadAllFromStore(List<Data> keys, boolean replaceExistingValues) {
        if (keys.isEmpty()) {
            return;
        }
        recordStoreLoader.loadKeys(keys, replaceExistingValues);
    }

    @Override
    public MapDataStore<Data, Object> getMapDataStore() {
        return mapDataStore;
    }

    private Object removeRecord(Data key, Record record, long now) {
        Object oldValue = record.getValue();
        oldValue = mapServiceContext.interceptRemove(name, oldValue);
        if (oldValue != null) {
            removeIndex(key);
            mapDataStore.remove(key, now);
            onStore(record);
        }
        // reduce size
        updateSizeEstimator(-calculateRecordHeapCost(record));
        deleteRecord(key);
        return oldValue;
    }

    private Record getRecordOrNull(Data key, boolean backup) {
        Record record = records.get(key);
        if (record == null) {
            return null;
        }
        return getOrNullIfExpired(record, backup);
    }

}<|MERGE_RESOLUTION|>--- conflicted
+++ resolved
@@ -778,22 +778,8 @@
     public Object replace(Data key, Object update) {
         checkIfLoaded();
 
-<<<<<<< HEAD
-        Record record = getRecordOrNull(key, false);
-        Object oldValue;
-        if (record != null && record.getValue() != null) {
-            oldValue = record.getValue();
-            value = mapServiceContext.interceptPut(name, oldValue, value);
-            value = mapDataStore.add(key, value, now);
-            onStore(record);
-            updateSizeEstimator(-calculateRecordHeapCost(record));
-            setRecordValue(record, value, now);
-            updateSizeEstimator(calculateRecordHeapCost(record));
-        } else {
-=======
         final Record record = getRecordOrNull(key, false);
         if (record == null || record.getValue() == null) {
->>>>>>> 21c4616f
             return null;
         }
         final Object oldValue = record.getValue();
@@ -813,11 +799,7 @@
     public boolean replace(Data key, Object expect, Object update) {
         checkIfLoaded();
 
-<<<<<<< HEAD
-        Record record = getRecordOrNull(key, false);
-=======
         final Record record = getRecordOrNull(key, false);
->>>>>>> 21c4616f
         if (record == null) {
             return false;
         }
