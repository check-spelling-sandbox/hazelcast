package com.hazelcast.map.client;

import com.hazelcast.client.AllPartitionsClientRequest;
import com.hazelcast.client.RetryableRequest;
import com.hazelcast.client.SecureRequest;
import com.hazelcast.core.EntryEventType;
import com.hazelcast.map.MapPortableHook;
import com.hazelcast.map.MapService;
import com.hazelcast.map.operation.EvictAllOperationFactory;
import com.hazelcast.nio.Address;
import com.hazelcast.nio.serialization.Portable;
import com.hazelcast.nio.serialization.PortableReader;
import com.hazelcast.nio.serialization.PortableWriter;
import com.hazelcast.security.permission.ActionConstants;
import com.hazelcast.security.permission.MapPermission;
import com.hazelcast.spi.OperationFactory;

import java.io.IOException;
import java.security.Permission;
import java.util.Map;

/**
 * Evict all request used by clients.
 */
public class MapEvictAllRequest extends AllPartitionsClientRequest implements Portable, RetryableRequest, SecureRequest {

    private String name;

    public MapEvictAllRequest() {
    }

    public MapEvictAllRequest(String name) {
        this.name = name;
    }

    public String getServiceName() {
        return MapService.SERVICE_NAME;
    }

    @Override
    public int getFactoryId() {
        return MapPortableHook.F_ID;
    }

    public int getClassId() {
        return MapPortableHook.EVICT_ALL;
    }

    public void write(PortableWriter writer) throws IOException {
        writer.writeUTF("n", name);
    }

    public void read(PortableReader reader) throws IOException {
        name = reader.readUTF("n");
    }

    @Override
    protected OperationFactory createOperationFactory() {
        return new EvictAllOperationFactory(name);
    }

    @Override
    protected Object reduce(Map<Integer, Object> map) {
        int total = 0;
        MapService mapService = getService();
        for (Object result : map.values()) {
            Integer size = (Integer) mapService.toObject(result);
            total += size;
        }
        final MapService service = getService();
        final Address thisAddress = service.getNodeEngine().getThisAddress();
        service.publishMapEvent(thisAddress, name, EntryEventType.EVICT_ALL, total);
        return total;
    }

    public Permission getRequiredPermission() {
        return new MapPermission(name, ActionConstants.ACTION_REMOVE);
    }


<<<<<<< HEAD
=======
    @Override
    public String getMethodName() {
        return "evictAll";
    }
>>>>>>> 2952ce2d
}<|MERGE_RESOLUTION|>--- conflicted
+++ resolved
@@ -78,11 +78,8 @@
     }
 
 
-<<<<<<< HEAD
-=======
     @Override
     public String getMethodName() {
         return "evictAll";
     }
->>>>>>> 2952ce2d
 }