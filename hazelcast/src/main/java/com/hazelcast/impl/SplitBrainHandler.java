--- conflicted
+++ resolved
@@ -46,10 +46,6 @@
     }
 
     public void restart() {
-<<<<<<< HEAD
-        node.factory.restart();
-=======
         node.instance.getLifecycleService().restart();
->>>>>>> 69b0510c
     }
 }