--- conflicted
+++ resolved
@@ -123,13 +123,8 @@
                 if (shouldMerge(joinInfo)) {
                     logger.log(Level.WARNING, node.address + " is merging [multicast] to " + joinInfo.address);
                     targetAddress = joinInfo.address;
-<<<<<<< HEAD
                     sendClusterMergeToOthers(targetAddress);
-                    node.hazelcastInstance.getLifecycleService().restart();
-=======
-                    node.clusterManager.sendClusterMergeToOthers(targetAddress);
                     splitBrainHandler.restart();
->>>>>>> ca33cf86
                     return;
                 }
             }
