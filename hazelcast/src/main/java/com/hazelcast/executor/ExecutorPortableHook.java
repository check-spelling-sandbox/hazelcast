/*
 * Copyright (c) 2008-2013, Hazelcast, Inc. All Rights Reserved.
 *
 * Licensed under the Apache License, Version 2.0 (the "License");
 * you may not use this file except in compliance with the License.
 * You may obtain a copy of the License at
 *
 * http://www.apache.org/licenses/LICENSE-2.0
 *
 * Unless required by applicable law or agreed to in writing, software
 * distributed under the License is distributed on an "AS IS" BASIS,
 * WITHOUT WARRANTIES OR CONDITIONS OF ANY KIND, either express or implied.
 * See the License for the specific language governing permissions and
 * limitations under the License.
 */

package com.hazelcast.executor;

import com.hazelcast.executor.client.IsShutdownRequest;
import com.hazelcast.executor.client.LocalTargetCallableRequest;
import com.hazelcast.executor.client.TargetCallableRequest;
import com.hazelcast.nio.serialization.*;

import java.util.Collection;

/**
 * @author mdogan 5/13/13
 */
public final class ExecutorPortableHook implements PortableHook {

    public static final int F_ID = FactoryIdHelper.getFactoryId(FactoryIdHelper.EXECUTOR_PORTABLE_FACTORY, -13);

<<<<<<< HEAD
    public static final int IS_SHUTDOWN_REQUEST = 1;
    public static final int LOCAL_TARGET_CALLABLE_REQUEST = 2;
    public static final int TARGET_CALLABLE_REQUEST = 3;

=======
    @Override
>>>>>>> 708107b9
    public int getFactoryId() {
        return F_ID;
    }

    @Override
    public PortableFactory createFactory() {
        return new PortableFactory() {
            public Portable create(int classId) {
                switch (classId) {
                    case IS_SHUTDOWN_REQUEST:
                        return new IsShutdownRequest();
                    case LOCAL_TARGET_CALLABLE_REQUEST:
                        return new LocalTargetCallableRequest();
                    case TARGET_CALLABLE_REQUEST:
                        return new TargetCallableRequest();
                }
                return null;
            }
        };
    }

    @Override
    public Collection<ClassDefinition> getBuiltinDefinitions() {
        return null;
    }
}<|MERGE_RESOLUTION|>--- conflicted
+++ resolved
@@ -30,14 +30,10 @@
 
     public static final int F_ID = FactoryIdHelper.getFactoryId(FactoryIdHelper.EXECUTOR_PORTABLE_FACTORY, -13);
 
-<<<<<<< HEAD
     public static final int IS_SHUTDOWN_REQUEST = 1;
     public static final int LOCAL_TARGET_CALLABLE_REQUEST = 2;
     public static final int TARGET_CALLABLE_REQUEST = 3;
 
-=======
-    @Override
->>>>>>> 708107b9
     public int getFactoryId() {
         return F_ID;
     }
