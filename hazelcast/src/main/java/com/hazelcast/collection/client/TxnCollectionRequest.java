--- conflicted
+++ resolved
@@ -53,24 +53,14 @@
         return CollectionPortableHook.F_ID;
     }
 
-<<<<<<< HEAD
     public void write(PortableWriter writer) throws IOException {
         super.write(writer);
-=======
-    @Override
-    public void writePortable(PortableWriter writer) throws IOException {
->>>>>>> 708107b9
         writer.writeUTF("n",name);
         IOUtil.writeNullableData(writer.getRawDataOutput(), value);
     }
 
-<<<<<<< HEAD
     public void read(PortableReader reader) throws IOException {
         super.read(reader);
-=======
-    @Override
-    public void readPortable(PortableReader reader) throws IOException {
->>>>>>> 708107b9
         name = reader.readUTF("n");
         value = IOUtil.readNullableData(reader.getRawDataInput());
     }
