--- conflicted
+++ resolved
@@ -45,12 +45,8 @@
         final ClusterServiceImpl service = getService();
         final ClientEndpoint endpoint = getEndpoint();
 
-<<<<<<< HEAD
         final String registrationId = service.addMembershipListener(new MembershipListener() {
-=======
-        final String registration = service.addMembershipListener(new MembershipListener() {
             @Override
->>>>>>> 708107b9
             public void memberAdded(MembershipEvent membershipEvent) {
                 if (endpoint.live()) {
                     final MemberImpl member = (MemberImpl) membershipEvent.getMember();
