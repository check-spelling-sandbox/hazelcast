--- conflicted
+++ resolved
@@ -37,31 +37,13 @@
 
     protected final MultiMapConfig config;
 
-<<<<<<< HEAD
-    /**
-     * Creates a same type collection with the given collection depending on the
-     * {@link com.hazelcast.config.MultiMapConfig#valueCollectionType}.
-     *
-     * @param collection to be asked to return a new appropriate implementation instance
-     *                   according to {@link MultiMapConfig.ValueCollectionType}
-     * @return {@link java.util.Set} or {@link java.util.List} depending on the collectionType argument
-     * @throws java.lang.IllegalArgumentException
-     */
-    public static <T> Collection<T> createCollection(Collection collection) {
-        final MultiMapConfig.ValueCollectionType collectionType = findCollectionType(collection);
-        if (collection.isEmpty()) {
-            return emptyCollection(collectionType);
-        }
-        return createCollection(collectionType, collection.size());
-=======
     protected final ConcurrentMap<Data, MultiMapWrapper> multiMapWrappers
             = new ConcurrentHashMap<Data, MultiMapWrapper>(1000);
 
     protected MultiMapContainerSupport(String name, NodeEngine nodeEngine) {
         this.name = name;
         this.nodeEngine = nodeEngine;
-        this.config = nodeEngine.getConfig().findMultiMapConfig(this.name);
->>>>>>> 9921a397
+        this.config = nodeEngine.getConfig().findMultiMapConfig(name);
     }
 
 
