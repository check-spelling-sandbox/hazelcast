--- conflicted
+++ resolved
@@ -42,14 +42,10 @@
 		        http://www.springframework.org/schema/context
                 http://www.springframework.org/schema/context/spring-context-3.0.xsd
                 http://www.hazelcast.com/schema/spring
-<<<<<<< HEAD
-                http://www.hazelcast.com/schema/spring/hazelcast-spring-2.1.xsd">
+                http://www.hazelcast.com/schema/spring/hazelcast-spring-3.0.xsd">
 
     <context:annotation-config />
 
-=======
-                http://www.hazelcast.com/schema/spring/hazelcast-spring-2.2.xsd">
->>>>>>> d0a68edb
     <hz:hazelcast id="instance">
         <hz:config>
             <hz:group name="dev" password="password"/>
