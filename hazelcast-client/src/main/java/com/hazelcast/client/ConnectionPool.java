/*
 * Copyright (c) 2008-2013, Hazelcast, Inc. All Rights Reserved.
 *
 * Licensed under the Apache License, Version 2.0 (the "License");
 * you may not use this file except in compliance with the License.
 * You may obtain a copy of the License at
 *
 * http://www.apache.org/licenses/LICENSE-2.0
 *
 * Unless required by applicable law or agreed to in writing, software
 * distributed under the License is distributed on an "AS IS" BASIS,
 * WITHOUT WARRANTIES OR CONDITIONS OF ANY KIND, either express or implied.
 * See the License for the specific language governing permissions and
 * limitations under the License.
 */

package com.hazelcast.client;

import com.hazelcast.client.config.ClientConfig;
import com.hazelcast.client.util.pool.ObjectPool;
import com.hazelcast.client.util.pool.QueueBasedObjectPool;
import com.hazelcast.core.HazelcastInstance;
import com.hazelcast.core.Member;
import com.hazelcast.instance.MemberImpl;
import com.hazelcast.nio.Address;
import com.hazelcast.nio.SocketInterceptor;
import com.hazelcast.nio.serialization.SerializationService;

import java.io.IOException;
import java.net.InetSocketAddress;
import java.util.concurrent.ConcurrentHashMap;
import java.util.concurrent.ConcurrentMap;
import java.util.concurrent.atomic.AtomicBoolean;
import java.util.concurrent.locks.Lock;
import java.util.concurrent.locks.ReentrantLock;

public class ConnectionPool {
    static private final int POOL_SIZE = 2;
    private final SerializationService serializationService;
    private final DefaultClientBinder binder;
    private final Router router;
    private final ConcurrentMap<Address, ObjectPool<Connection>> mPool = new ConcurrentHashMap<Address, ObjectPool<Connection>>();
    private final AtomicBoolean initialized = new AtomicBoolean(false);
    private final Connection initialConnection;
    private final SocketInterceptor socketInterceptor;
    private final Lock lock = new ReentrantLock();

    public ConnectionPool(ClientConfig config, final SerializationService serializationService) {
        this.serializationService = serializationService;
        binder = new DefaultClientBinder(serializationService, config.getCredentials());
        initialConnection = initialConnection(config);
        router = config.getRouter();
        socketInterceptor = config.getSocketInterceptor();
    }

    public void init(HazelcastInstance hazelcast) {
        router.init(hazelcast);
        initialized.set(true);
    }

    private Connection initialConnection(ClientConfig config) {
        Connection initialConnection;
        for (InetSocketAddress isa : config.getAddressList()) {
            try {
                Address address = new Address(isa);
                initialConnection = newConnection(address);
                return initialConnection;
            } catch (IOException e) {
                continue;
            }
        }
        throw new IllegalStateException("Unable to connect to any address in the config");
    }

    private ObjectPool<Connection> createPoolForTheMember(MemberImpl member) {
        final Address address = member.getAddress();
        ObjectPool<Connection> pool = new QueueBasedObjectPool<Connection>(POOL_SIZE, new com.hazelcast.client.util.pool.Factory<Connection>() {
            @Override
            public Connection create() throws IOException {
                return newConnection(address);
            }
        });
        if (mPool.putIfAbsent(address, pool) != null) {
            return mPool.get(address);
        }
        if (address.equals(initialConnection.getAddress()))
            pool.add(initialConnection);
        return pool;
    }

    public Connection newConnection(Address address) throws IOException {
        Connection connection = new Connection(address, 0, serializationService);
        if (socketInterceptor != null)
            socketInterceptor.onConnect(connection.getSocket());
        binder.bind(connection);
        return connection;
    }

    public Connection takeConnection(Member member) throws InterruptedException {
        if (!initialized.get())  {
            lock.lock();
            return initialConnection;

        }
        if (member == null) {
            member = router.next();
            if (member == null) {
<<<<<<< HEAD
                throw new NoMemberAvailableException();
=======
                throw new RuntimeException("Router '"+router+"' could not find a member to route to");
>>>>>>> 99fd68b6
            }
        }
        ObjectPool<Connection> pool = mPool.get(member.getInetSocketAddress());
        if (pool == null) {
            pool = createPoolForTheMember((MemberImpl) member);
        }
        return pool.take();
    }

    public void releaseConnection(Connection connection) {
        if(!initialized.get() && connection == initialConnection){
            lock.unlock();
        }
        ObjectPool<Connection> pool = mPool.get(connection.getAddress());
        if (pool != null)
            pool.release(connection);
    }

    public Router getRouter() {
        return router;
    }

    public boolean isInitialized() {
        return initialized.get();
    }
}<|MERGE_RESOLUTION|>--- conflicted
+++ resolved
@@ -97,19 +97,14 @@
     }
 
     public Connection takeConnection(Member member) throws InterruptedException {
-        if (!initialized.get())  {
+        if (!initialized.get()) {
             lock.lock();
             return initialConnection;
-
         }
         if (member == null) {
             member = router.next();
             if (member == null) {
-<<<<<<< HEAD
-                throw new NoMemberAvailableException();
-=======
-                throw new RuntimeException("Router '"+router+"' could not find a member to route to");
->>>>>>> 99fd68b6
+                throw new RuntimeException("Router '" + router + "' could not find a member to route to");
             }
         }
         ObjectPool<Connection> pool = mPool.get(member.getInetSocketAddress());
@@ -120,7 +115,7 @@
     }
 
     public void releaseConnection(Connection connection) {
-        if(!initialized.get() && connection == initialConnection){
+        if (!initialized.get() && connection == initialConnection) {
             lock.unlock();
         }
         ObjectPool<Connection> pool = mPool.get(connection.getAddress());
